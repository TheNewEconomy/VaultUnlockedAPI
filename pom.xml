--- conflicted
+++ resolved
@@ -2,23 +2,13 @@
 	xsi:schemaLocation="http://maven.apache.org/POM/4.0.0 http://maven.apache.org/maven-v4_0_0.xsd">
 	<modelVersion>4.0.0</modelVersion>
 	<groupId>net.milkbowl.vault</groupId>
-<<<<<<< HEAD
 	<artifactId>VaultUnlockedAPI</artifactId>
 	<version>2.0</version>
-=======
-	<artifactId>VaultAPI</artifactId>
-	<version>2.0-SNAPSHOT</version>
->>>>>>> ab14d7fd
+
 
 	<name>VaultUnlockedAPI</name>
-	<description>VaultUnlocked is a Permissions &amp; Economy API to allow plugins to more easily hook into these systems without needing to hook each individual system themselves.
-
-<<<<<<< HEAD
-		VaultUnlocked supports all plugins that support Vault
-=======
-Vault currently supports the following: Permissions 3, PEX, GroupManager, bPerms, bPerms2, SimplyPerms, DroxPerms, zPermissions, rscPermissions, KPerms
->>>>>>> ab14d7fd
-    </description>
+	<description>VaultUnlocked is a Permissions &amp; Economy API to allow plugins to more easily hook into these systems without needing to hook each individual system themselves. VaultUnlocked supports all plugins that support Vault
+	</description>
 	<url>http://dev.bukkit.org/server-mods/vault/</url>
 
 	<properties>
